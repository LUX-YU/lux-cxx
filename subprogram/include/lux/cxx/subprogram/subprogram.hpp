<<<<<<< HEAD
#pragma once
#include <algorithm>
#include <string>
#include <type_traits>
#include <unordered_map>
#include <functional>
#include <vector>

// PS : Support only c++20 or above

namespace lux::cxx
{
    using SubProgramFunc = std::function<int (int, char*[])>;

    template<class T> concept class_has_void_entry = requires(T t){
        {t()} -> std::same_as<int>;
    };

    template<class T> concept class_has_argument_entry = requires(T t){
        {t(std::declval<int>(), std::declval<char*[]>())} -> std::same_as<int>;
    };

    template<class T> concept class_has_entry = 
        class_has_void_entry<T> || 
        class_has_argument_entry<T>;

    using FunctionMap = std::unordered_map<std::string, SubProgramFunc>;

    // need c++17
    inline FunctionMap __inline_map;

    static inline FunctionMap& getMap()
    {
        return __inline_map;
    }

    #define __func_map getMap()

    class SubProgramRegister
    {
    public:
        static void registProgram(const std::string& name, SubProgramFunc func)
        {
            if(!__func_map.count(name))
            {
                __func_map[name] = std::move(func);
            }
        }

        static bool hasSubProgram(const std::string& name)
        {
            return __func_map.count(name);
        }

        static std::vector<std::string> listSubProgram()
        {
            std::vector<std::string> list;
            for(auto& [key, func] : __func_map)
            {
                list.push_back(key);
            }
            return list;
        }

        static std::vector<std::string> listSortedSubProgram()
        {
            std::vector<std::string> list;
            for(auto& [key, func] : __func_map)
            {
                list.push_back(key);
            }
            std::sort(list.begin(), list.end());
            return list;
        }

        // if not exist, return -255
        static int invokeSubProgram(const std::string& name, int argc, char* argv[])
        {
            if(__func_map.count(name)) return __func_map[name](argc, argv);
            return -255;
        }
    };

    template<class T>
    struct ProgramClassEntryRegister
    {
        // enable after c++ 20
        template<class... Args> requires class_has_entry<T>
        explicit ProgramClassEntryRegister(const std::string& name, Args&&... args)
        {
            auto regist_wrapper = [... args = std::forward<Args>(args)](int argc, char* argv[]){
                T t{args...};
                if constexpr( class_has_void_entry<T> )
                    return t();
                else
                    return t(argc, argv);
            };
            SubProgramRegister::registProgram(name, std::move(regist_wrapper));
        }
    };

    struct ProgramFuncEntryRegister
    {
        template<class Func>
        ProgramFuncEntryRegister(const std::string& name, Func&& func)
        requires std::is_convertible_v<Func, std::function<int (void)>>
        {
            SubProgramRegister::registProgram(
                name, [_func = std::forward<Func>(func)](int argc, char* argv[]){return _func();}
            );
        }

        template<class Func>
        ProgramFuncEntryRegister(const std::string& name, Func&& func)
        requires std::is_convertible_v<Func, std::function<int (int, char*[])>>
        {
            SubProgramRegister::registProgram(
                name, [_func = std::forward<Func>(func)](int argc, char* argv[]){return _func(argc, argv);}
            );
        }
    };

    /*
        example:
        class SampleClass
        {
        public:
            SampleClass(int, double){}

            int operator()(){}
            or
            int operator()(int argc, char* argv[]){}
        };
        RegistClassSubprogramEntry(SampleClass, "test_class" ,  1, 2.125)
    */
    #define RegistClassSubprogramEntry(type, title, ...)\
    static ::lux::cxx::ProgramClassEntryRegister<type> func_name ## _regist_helper(title, __VA_ARGS__);

    /*
        example:
        static int __main(int argc, char* argv){return 0;}
        RegistFuncSubprogramEntry(__main, "test_func")
    */
    #define RegistFuncSubprogramEntry(type, title)\
    static ::lux::cxx::ProgramFuncEntryRegister func_name ## _regist_helper(title, &type);
}
=======
#pragma once
#include <algorithm>
#include <string>
#include <type_traits>
#include <unordered_map>
#include <functional>
#include <vector>

// PS : Support only c++20 or above

namespace lux::cxx
{
    using SubProgramFunc = std::function<int (int, char*[])>;

    template<class T> concept class_has_void_entry = requires(T t){
        {t()} -> std::same_as<int>;
    };

    template<class T> concept class_has_argument_entry = requires(T t){
        {t(std::declval<int>(), std::declval<char*[]>())} -> std::same_as<int>;
    };

    template<class T> concept class_has_entry = 
        class_has_void_entry<T> || 
        class_has_argument_entry<T>;

    using FunctionMap = std::unordered_map<std::string, SubProgramFunc>;

    // need c++17
    inline FunctionMap __inline_map;

    static inline FunctionMap& getMap()
    {
        return __inline_map;
    }

    #define __func_map getMap()

    class SubProgramRegister
    {
    public:
        static void registProgram(const std::string& name, SubProgramFunc func)
        {
            if(!__func_map.count(name))
            {
                __func_map[name] = std::move(func);
            }
        }

        static bool hasSubProgram(const std::string& name)
        {
            return __func_map.count(name);
        }

        static std::vector<std::string> listSubPrograms()
        {
            std::vector<std::string> list;
            for(auto& [key, func] : __func_map)
            {
                list.push_back(key);
            }
            return list;
        }

        static std::vector<std::string> listSortedSubPrograms()
        {
            std::vector<std::string> list;
            for(auto& [key, func] : __func_map)
            {
                list.push_back(key);
            }
            std::sort(list.begin(), list.end());
            return list;
        }

        // if not exist, return -255
        static int invokeSubProgram(const std::string& name, int argc, char* argv[])
        {
            if(__func_map.count(name)) return __func_map[name](argc, argv);
            return -255;
        }
    };

    template<class T>
    struct ProgramClassEntryRegister
    {
        // enable after c++ 20
        template<class... Args> requires class_has_entry<T>
        explicit ProgramClassEntryRegister(const std::string& name, Args&&... args)
        {
            auto regist_wrapper = [... args = std::forward<Args>(args)](int argc, char* argv[]){
                T t{args...};
                if constexpr( class_has_void_entry<T> )
                    return t();
                else
                    return t(argc, argv);
            };
            SubProgramRegister::registProgram(name, std::move(regist_wrapper));
        }
    };

    struct ProgramFuncEntryRegister
    {
        template<class Func>
        ProgramFuncEntryRegister(const std::string& name, Func&& func)
        requires std::is_convertible_v<Func, std::function<int (void)>>
        {
            SubProgramRegister::registProgram(
                name, [_func = std::forward<Func>(func)](int argc, char* argv[]){return _func();}
            );
        }

        template<class Func>
        ProgramFuncEntryRegister(const std::string& name, Func&& func)
        requires std::is_convertible_v<Func, std::function<int (int, char*[])>>
        {
            SubProgramRegister::registProgram(
                name, [_func = std::forward<Func>(func)](int argc, char* argv[]){return _func(argc, argv);}
            );
        }
    };

    /*
        example:
        class SampleClass
        {
        public:
            SampleClass(int, double){}

            int operator()(){}
            or
            int operator()(int argc, char* argv[]){}
        };
        RegistClassSubprogramEntry(SampleClass, "test_class" ,  1, 2.125)
    */
    #define RegistClassSubprogramEntry(type, title, ...)\
    static ::lux::cxx::ProgramClassEntryRegister<type> func_name ## _regist_helper(title, __VA_ARGS__);

    /*
        example:
        static int __main(int argc, char* argv){return 0;}
        RegistFuncSubprogramEntry(__main, "test_func")
    */
    #define RegistFuncSubprogramEntry(type, title)\
    static ::lux::cxx::ProgramFuncEntryRegister func_name ## _regist_helper(title, &type);
}
>>>>>>> 4f5ee547
<|MERGE_RESOLUTION|>--- conflicted
+++ resolved
@@ -1,151 +1,3 @@
-<<<<<<< HEAD
-#pragma once
-#include <algorithm>
-#include <string>
-#include <type_traits>
-#include <unordered_map>
-#include <functional>
-#include <vector>
-
-// PS : Support only c++20 or above
-
-namespace lux::cxx
-{
-    using SubProgramFunc = std::function<int (int, char*[])>;
-
-    template<class T> concept class_has_void_entry = requires(T t){
-        {t()} -> std::same_as<int>;
-    };
-
-    template<class T> concept class_has_argument_entry = requires(T t){
-        {t(std::declval<int>(), std::declval<char*[]>())} -> std::same_as<int>;
-    };
-
-    template<class T> concept class_has_entry = 
-        class_has_void_entry<T> || 
-        class_has_argument_entry<T>;
-
-    using FunctionMap = std::unordered_map<std::string, SubProgramFunc>;
-
-    // need c++17
-    inline FunctionMap __inline_map;
-
-    static inline FunctionMap& getMap()
-    {
-        return __inline_map;
-    }
-
-    #define __func_map getMap()
-
-    class SubProgramRegister
-    {
-    public:
-        static void registProgram(const std::string& name, SubProgramFunc func)
-        {
-            if(!__func_map.count(name))
-            {
-                __func_map[name] = std::move(func);
-            }
-        }
-
-        static bool hasSubProgram(const std::string& name)
-        {
-            return __func_map.count(name);
-        }
-
-        static std::vector<std::string> listSubProgram()
-        {
-            std::vector<std::string> list;
-            for(auto& [key, func] : __func_map)
-            {
-                list.push_back(key);
-            }
-            return list;
-        }
-
-        static std::vector<std::string> listSortedSubProgram()
-        {
-            std::vector<std::string> list;
-            for(auto& [key, func] : __func_map)
-            {
-                list.push_back(key);
-            }
-            std::sort(list.begin(), list.end());
-            return list;
-        }
-
-        // if not exist, return -255
-        static int invokeSubProgram(const std::string& name, int argc, char* argv[])
-        {
-            if(__func_map.count(name)) return __func_map[name](argc, argv);
-            return -255;
-        }
-    };
-
-    template<class T>
-    struct ProgramClassEntryRegister
-    {
-        // enable after c++ 20
-        template<class... Args> requires class_has_entry<T>
-        explicit ProgramClassEntryRegister(const std::string& name, Args&&... args)
-        {
-            auto regist_wrapper = [... args = std::forward<Args>(args)](int argc, char* argv[]){
-                T t{args...};
-                if constexpr( class_has_void_entry<T> )
-                    return t();
-                else
-                    return t(argc, argv);
-            };
-            SubProgramRegister::registProgram(name, std::move(regist_wrapper));
-        }
-    };
-
-    struct ProgramFuncEntryRegister
-    {
-        template<class Func>
-        ProgramFuncEntryRegister(const std::string& name, Func&& func)
-        requires std::is_convertible_v<Func, std::function<int (void)>>
-        {
-            SubProgramRegister::registProgram(
-                name, [_func = std::forward<Func>(func)](int argc, char* argv[]){return _func();}
-            );
-        }
-
-        template<class Func>
-        ProgramFuncEntryRegister(const std::string& name, Func&& func)
-        requires std::is_convertible_v<Func, std::function<int (int, char*[])>>
-        {
-            SubProgramRegister::registProgram(
-                name, [_func = std::forward<Func>(func)](int argc, char* argv[]){return _func(argc, argv);}
-            );
-        }
-    };
-
-    /*
-        example:
-        class SampleClass
-        {
-        public:
-            SampleClass(int, double){}
-
-            int operator()(){}
-            or
-            int operator()(int argc, char* argv[]){}
-        };
-        RegistClassSubprogramEntry(SampleClass, "test_class" ,  1, 2.125)
-    */
-    #define RegistClassSubprogramEntry(type, title, ...)\
-    static ::lux::cxx::ProgramClassEntryRegister<type> func_name ## _regist_helper(title, __VA_ARGS__);
-
-    /*
-        example:
-        static int __main(int argc, char* argv){return 0;}
-        RegistFuncSubprogramEntry(__main, "test_func")
-    */
-    #define RegistFuncSubprogramEntry(type, title)\
-    static ::lux::cxx::ProgramFuncEntryRegister func_name ## _regist_helper(title, &type);
-}
-=======
 #pragma once
 #include <algorithm>
 #include <string>
@@ -291,5 +143,4 @@
     */
     #define RegistFuncSubprogramEntry(type, title)\
     static ::lux::cxx::ProgramFuncEntryRegister func_name ## _regist_helper(title, &type);
-}
->>>>>>> 4f5ee547
+}